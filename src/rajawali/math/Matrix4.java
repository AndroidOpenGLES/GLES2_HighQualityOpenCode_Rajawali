--- conflicted
+++ resolved
@@ -1028,28 +1028,6 @@
     	return new Matrix4().setToScale(x, y, z);
     }
     
-<<<<<<< HEAD
-    /**
-     * From jgooderham {@link https://github.com/jgooderham}
-     */
-    @Override
-    public String toString() {
-    
-      return	m[ 0] + ", " + m[ 4] + ", " + m[ 8] + ", " + m[12] + "\n" +
-      			m[ 1] + ", " + m[ 5] + ", " + m[ 9] + ", " + m[13] + "\n" +
-      			m[ 2] + ", " + m[ 6] + ", " + m[10] + ", " + m[14] + "\n" +
-      			m[ 3] + ", " + m[ 7] + ", " + m[11] + ", " + m[15];
-    }
-    
-    public static String MatrixToString(float[] m) {
-        
-        return	m[ 0] + ", " + m[ 4] + ", " + m[ 8] + ", " + m[12] + "\n" +
-        		m[ 1] + ", " + m[ 5] + ", " + m[ 9] + ", " + m[13] + "\n" +
-        		m[ 2] + ", " + m[ 6] + ", " + m[10] + ", " + m[14] + "\n" +
-        		m[ 3] + ", " + m[ 7] + ", " + m[11] + ", " + m[15];
-    }
-    
-=======
     
     
     //--------------------------------------------------
@@ -1126,5 +1104,4 @@
 				+ m[M20] + "|" + m[M21] + "|" + m[M22] + "|" + m[M23] + "]\n["
 				+ m[M30] + "|" + m[M31] + "|" + m[M32] + "|" + m[M33] + "]\n";
 	}
->>>>>>> 7048de4c
 }