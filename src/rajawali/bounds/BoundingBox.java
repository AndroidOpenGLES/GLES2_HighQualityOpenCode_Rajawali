package rajawali.bounds;

import java.nio.FloatBuffer;
import java.util.concurrent.atomic.AtomicInteger;

import rajawali.BaseObject3D;
import rajawali.Camera;
import rajawali.Geometry3D;
import rajawali.materials.SimpleMaterial;
import rajawali.math.Vector3;
import rajawali.primitives.Cube;
import android.opengl.GLES20;
import android.opengl.Matrix;

public class BoundingBox implements IBoundingVolume {
	protected Geometry3D mGeometry;
	protected Vector3 mMin, mTransformedMin;
	protected Vector3 mMax, mTransformedMax;
	protected Vector3 mTmpMin, mTmpMax;
	protected Vector3[] mPoints;
	protected Vector3[] mTmp;
	protected int mI;
	protected Cube mVisualBox;
	protected float[] mTmpMatrix = new float[16];
	protected AtomicInteger mBoundingColor = new AtomicInteger(IBoundingVolume.DEFAULT_COLOR);
	
	public void copyPoints(Vector3[] pts){
		
		Vector3 min = mTransformedMin;
		Vector3 max = mTransformedMax;
		// -- bottom plane
		// -- -x, -y, -z
		pts[0].setAll(min.x, min.y, min.z);
		// -- -x, -y,  z
		pts[1].setAll(min.x, min.y, max.z);
		// --  x, -y,  z
		pts[2].setAll(max.x, min.y, max.z);
		// --  x, -y, -z
		pts[3].setAll(max.x, min.y, min.z);
		
		// -- top plane
		// -- -x,  y, -z
		pts[4].setAll(min.x, max.y, min.z);
		// -- -x,  y,  z
		pts[5].setAll(min.x, max.y, max.z);
		// --  x,  y,  z
		pts[6].setAll(max.x, max.y, max.z);
		// --  x,  y, -z
		pts[7].setAll(max.x, max.y, min.z);
	}
	
	public BoundingBox() {
<<<<<<< HEAD
		mTransformedMin = new Number3D();
		mTransformedMax = new Number3D();
		mTmpMin = new Number3D();
		mTmpMax = new Number3D();
		mPoints = new Number3D[8];
		mTmp = new Number3D[8];
		mMin = new Number3D();
		mMax = new Number3D();
=======
		super();
		mTransformedMin = new Vector3();
		mTransformedMax = new Vector3();
		mTmpMin = new Vector3();
		mTmpMax = new Vector3();
		mPoints = new Vector3[8];
		mTmp = new Vector3[8];
		mMin = new Vector3();
		mMax = new Vector3();
>>>>>>> 1ce732f4
		for(int i=0; i<8; ++i) {
			mPoints[i] = new Vector3();
			mTmp[i] = new Vector3();
		}
	}
	
	public void drawBoundingVolume(Camera camera, float[] projMatrix, float[] vMatrix, float[] mMatrix) {
		if(mVisualBox == null) {
			mVisualBox = new Cube(1);
			mVisualBox.setMaterial(new SimpleMaterial());
			mVisualBox.getMaterial().setUseColor(true);
			mVisualBox.setColor(mBoundingColor.get());
			mVisualBox.setDrawingMode(GLES20.GL_LINE_LOOP);
		}
		
		mVisualBox.setScale(
				Math.abs(mTransformedMax.x - mTransformedMin.x),
				Math.abs(mTransformedMax.y - mTransformedMin.y),
				Math.abs(mTransformedMax.z - mTransformedMin.z)
				);
		Matrix.setIdentityM(mTmpMatrix, 0);
		mVisualBox.setPosition(
				mTransformedMin.x + (mTransformedMax.x - mTransformedMin.x) * .5f, 
				mTransformedMin.y + (mTransformedMax.y - mTransformedMin.y) * .5f, 
				mTransformedMin.z + (mTransformedMax.z - mTransformedMin.z) * .5f
				);
		
		mVisualBox.render(camera, projMatrix, vMatrix, mTmpMatrix, null);
	}
	
	public BoundingBox(Geometry3D geometry) {
		this();
		mGeometry = geometry;
		calculateBounds(mGeometry);
	}
	
	public BaseObject3D getVisual() {
		return mVisualBox;
	}
	
	public void setBoundingColor(int color) {
		mBoundingColor.set(color);
		if (mVisualBox != null) {
			mVisualBox.setColor(color);
		}
	}
	
	public int getBoundingColor() {
		return mBoundingColor.get();
	}
	
	public void calculateBounds(Geometry3D geometry) {
		FloatBuffer vertices = geometry.getVertices();
		vertices.rewind();
		
		mMin = new Vector3(Float.MAX_VALUE, Float.MAX_VALUE, Float.MAX_VALUE);
		mMax = new Vector3(-Float.MAX_VALUE, -Float.MAX_VALUE, -Float.MAX_VALUE);
		
		Vector3 vertex = new Vector3();
		
		while(vertices.hasRemaining()) {
			vertex.x = vertices.get();
			vertex.y = vertices.get();
			vertex.z = vertices.get();
			
			if(vertex.x < mMin.x) mMin.x = vertex.x;
			if(vertex.y < mMin.y) mMin.y = vertex.y;
			if(vertex.z < mMin.z) mMin.z = vertex.z;
			if(vertex.x > mMax.x) mMax.x = vertex.x;
			if(vertex.y > mMax.y) mMax.y = vertex.y;
			if(vertex.z > mMax.z) mMax.z = vertex.z;
		}
		
		calculatePoints();
	}
	
	public void calculatePoints() {
		// -- bottom plane
		// -- -x, -y, -z
		mPoints[0].setAll(mMin.x, mMin.y, mMin.z);
		// -- -x, -y,  z
		mPoints[1].setAll(mMin.x, mMin.y, mMax.z);
		// --  x, -y,  z
		mPoints[2].setAll(mMax.x, mMin.y, mMax.z);
		// --  x, -y, -z
		mPoints[3].setAll(mMax.x, mMin.y, mMin.z);

		// -- top plane
		// -- -x,  y, -z
		mPoints[4].setAll(mMin.x, mMax.y, mMin.z);
		// -- -x,  y,  z
		mPoints[5].setAll(mMin.x, mMax.y, mMax.z);
		// --  x,  y,  z
		mPoints[6].setAll(mMax.x, mMax.y, mMax.z);
		// --  x,  y, -z
		mPoints[7].setAll(mMax.x, mMax.y, mMin.z);
	}
	
	public void transform(final float[] matrix) {
		mTransformedMin.setAll(Float.MAX_VALUE, Float.MAX_VALUE, Float.MAX_VALUE);
		mTransformedMax.setAll(-Float.MAX_VALUE, -Float.MAX_VALUE, -Float.MAX_VALUE);
		
		for(mI=0; mI<8; ++mI) {
			Vector3 o = mPoints[mI];
			Vector3 d = mTmp[mI];
			d.setAllFrom(o);
			d.multiply(matrix);
			
			if(d.x < mTransformedMin.x) mTransformedMin.x = d.x;
			if(d.y < mTransformedMin.y) mTransformedMin.y = d.y;
			if(d.z < mTransformedMin.z) mTransformedMin.z = d.z;
			if(d.x > mTransformedMax.x) mTransformedMax.x = d.x;
			if(d.y > mTransformedMax.y) mTransformedMax.y = d.y;
			if(d.z > mTransformedMax.z) mTransformedMax.z = d.z;
		}
	}
	
	public Vector3 getMin() {
		return mMin;
	}
	
	public void setMin(Vector3 min) {
		mMin.setAllFrom(min);
	}
	
	public Vector3 getMax() {
		return mMax;
	}
	
	public void setMax(Vector3 max) {
		mMax.setAllFrom(max);
	}

	public Vector3 getTransformedMin() {
		return mTransformedMin;
	}
	
	public Vector3 getTransformedMax() {
		return mTransformedMax;
	}
	
	public boolean intersectsWith(IBoundingVolume boundingVolume) {
		if(!(boundingVolume instanceof BoundingBox)) return false;
		BoundingBox boundingBox = (BoundingBox)boundingVolume;
		Vector3 otherMin = boundingBox.getTransformedMin();
		Vector3 otherMax = boundingBox.getTransformedMax();
		Vector3 min = mTransformedMin;
		Vector3 max = mTransformedMax;		
		
		return (min.x < otherMax.x) && (max.x > otherMin.x) &&
				(min.y < otherMax.y) && (max.y > otherMin.y) &&
				(min.z < otherMax.z) && (max.z > otherMin.z);
	}
	
	@Override
	public String toString() {
		return "BoundingBox min: " + mTransformedMin + " max: " + mTransformedMax;
	}

	public VOLUME_SHAPE getVolumeShape() {
		return VOLUME_SHAPE.BOX;
	}

	/*
	 * (non-Javadoc)
	 * @see rajawali.bounds.IBoundingVolume#contains(rajawali.bounds.IBoundingVolume)
	 */
	/*public boolean contains(IBoundingVolume boundingVolume) {
		if(!(boundingVolume instanceof BoundingBox)) return false;
		BoundingBox boundingBox = (BoundingBox)boundingVolume;
		Number3D otherMin = boundingBox.getTransformedMin();
		Number3D otherMax = boundingBox.getTransformedMax();
		Number3D min = mTransformedMin;
		Number3D max = mTransformedMax;		
		
		return (max.x >= otherMax.x) && (min.x <= otherMin.x) &&
				(max.y >= otherMax.y) && (min.y <= otherMin.y) &&
				(max.z >= otherMax.z) && (min.z <= otherMin.z);
	}

	/*
	 * (non-Javadoc)
	 * @see rajawali.bounds.IBoundingVolume#isContainedBy(rajawali.bounds.IBoundingVolume)
	 */
	/*public boolean isContainedBy(IBoundingVolume boundingVolume) {
		if(!(boundingVolume instanceof BoundingBox)) return false;
		BoundingBox boundingBox = (BoundingBox)boundingVolume;
		Number3D otherMin = boundingBox.getTransformedMin();
		Number3D otherMax = boundingBox.getTransformedMax();
		Number3D min = mTransformedMin;
		Number3D max = mTransformedMax;		
		
		return (max.x <= otherMax.x) && (min.x >= otherMin.x) &&
				(max.y <= otherMax.y) && (min.y >= otherMin.y) &&
				(max.z <= otherMax.z) && (min.z >= otherMin.z);
	}*/
}<|MERGE_RESOLUTION|>--- conflicted
+++ resolved
@@ -50,17 +50,6 @@
 	}
 	
 	public BoundingBox() {
-<<<<<<< HEAD
-		mTransformedMin = new Number3D();
-		mTransformedMax = new Number3D();
-		mTmpMin = new Number3D();
-		mTmpMax = new Number3D();
-		mPoints = new Number3D[8];
-		mTmp = new Number3D[8];
-		mMin = new Number3D();
-		mMax = new Number3D();
-=======
-		super();
 		mTransformedMin = new Vector3();
 		mTransformedMax = new Vector3();
 		mTmpMin = new Vector3();
@@ -69,7 +58,6 @@
 		mTmp = new Vector3[8];
 		mMin = new Vector3();
 		mMax = new Vector3();
->>>>>>> 1ce732f4
 		for(int i=0; i<8; ++i) {
 			mPoints[i] = new Vector3();
 			mTmp[i] = new Vector3();
