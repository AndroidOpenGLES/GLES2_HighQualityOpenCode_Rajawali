/**
 * Copyright 2013 Dennis Ippel
 *
 * Licensed under the Apache License, Version 2.0 (the "License"); you may not use this file except in compliance with
 * the License. You may obtain a copy of the License at
 *
 * http://www.apache.org/licenses/LICENSE-2.0
 *
 * Unless required by applicable law or agreed to in writing, software distributed under the License is distributed on
 * an "AS IS" BASIS, WITHOUT WARRANTIES OR CONDITIONS OF ANY KIND, either express or implied. See the License for the
 * specific language governing permissions and limitations under the License.
 */
package org.rajawali3d.renderer;

import android.annotation.SuppressLint;
import android.content.Context;
import android.content.res.Resources;
import android.graphics.SurfaceTexture;
import android.opengl.GLES20;
import android.os.Handler;
import android.os.Looper;
import android.os.Message;
import android.service.wallpaper.WallpaperService;
import android.util.SparseArray;
import android.view.WindowManager;

import org.rajawali3d.Camera;
import org.rajawali3d.materials.Material;
import org.rajawali3d.materials.textures.ATexture;
import org.rajawali3d.math.Matrix4;
import org.rajawali3d.util.Capabilities;
import org.rajawali3d.loader.ALoader;
import org.rajawali3d.loader.async.IAsyncLoaderCallback;
import org.rajawali3d.materials.MaterialManager;
import org.rajawali3d.materials.textures.TextureManager;
import org.rajawali3d.math.Matrix;
import org.rajawali3d.math.vector.Vector3;
import org.rajawali3d.scene.RajawaliScene;
import org.rajawali3d.surface.IRajawaliSurface;
import org.rajawali3d.surface.IRajawaliSurfaceRenderer;
import org.rajawali3d.util.ObjectColorPicker;
import org.rajawali3d.util.OnFPSUpdateListener;
import org.rajawali3d.util.RajLog;
import org.rajawali3d.util.RawShaderLoader;

import java.lang.ref.WeakReference;
import java.lang.reflect.Constructor;
import java.util.Collection;
import java.util.Collections;
import java.util.LinkedList;
import java.util.List;
import java.util.Locale;
import java.util.Queue;
import java.util.concurrent.CopyOnWriteArrayList;
import java.util.concurrent.Executor;
import java.util.concurrent.Executors;
import java.util.concurrent.ScheduledExecutorService;
import java.util.concurrent.TimeUnit;

import javax.microedition.khronos.egl.EGL10;
import javax.microedition.khronos.egl.EGLConfig;
import javax.microedition.khronos.egl.EGLContext;
import javax.microedition.khronos.opengles.GL10;

<<<<<<< HEAD
import org.rajawali3d.cameras.Camera;
import org.rajawali3d.Capabilities;
import org.rajawali3d.loader.ALoader;
import org.rajawali3d.loader.async.IAsyncLoaderCallback;
import org.rajawali3d.materials.Material;
import org.rajawali3d.materials.MaterialManager;
import org.rajawali3d.materials.textures.ATexture;
import org.rajawali3d.materials.textures.TextureManager;
import org.rajawali3d.math.Matrix;
import org.rajawali3d.math.vector.Vector3;
import org.rajawali3d.scene.RajawaliScene;
import org.rajawali3d.util.GLU;
import org.rajawali3d.util.ObjectColorPicker;
import org.rajawali3d.util.OnFPSUpdateListener;
import org.rajawali3d.util.RajLog;
import org.rajawali3d.util.RawShaderLoader;
import org.rajawali3d.visitors.INode;
import org.rajawali3d.visitors.INodeVisitor;

public class RajawaliRenderer implements GLSurfaceView.Renderer, INode {
=======
public abstract class RajawaliRenderer implements IRajawaliSurfaceRenderer {
>>>>>>> bf1536cc
    protected static final int AVAILABLE_CORES = Runtime.getRuntime().availableProcessors();
    protected final Executor mLoaderExecutor = Executors.newFixedThreadPool(AVAILABLE_CORES == 1 ? 1
        : AVAILABLE_CORES - 1);

    protected static boolean mFogEnabled; // Is camera fog enabled?
    protected static int sMaxLights = 1; // How many lights max?
    public static boolean supportsUIntBuffers = false;

    protected Context mContext; // Context the renderer is running in

    protected IRajawaliSurface mSurface; // The rendering surface
    protected WallpaperService.Engine mWallpaperEngine; // Concrete wallpaper instance
    protected int mCurrentViewportWidth, mCurrentViewportHeight; // The current width and height of the GL viewport
    protected int mDefaultViewportWidth, mDefaultViewportHeight; // The default width and height of the GL viewport
    protected int mOverrideViewportWidth, mOverrideViewportHeight; // The overridden width and height of the GL viewport

    protected TextureManager mTextureManager; // Texture manager for ALL textures across ALL scenes.
    protected MaterialManager mMaterialManager; // Material manager for ALL materials across ALL scenes.

    // Frame related members
    protected ScheduledExecutorService mTimer; // Timer used to schedule drawing
    protected double mFrameRate; // Target frame rate to render at
    protected int mFrameCount; // Used for determining FPS
    protected double mLastMeasuredFPS; // Last measured FPS value
    protected OnFPSUpdateListener mFPSUpdateListener; // Listener to notify of new FPS values.
    private long mStartTime = System.nanoTime(); // Used for determining FPS
    private long mLastRender; // Time of last rendering. Used for animation delta time

    //In case we cannot parse the version number, assume OpenGL ES 2.0
    protected int mGLES_Major_Version = 2; // The GL ES major version of the surface
    protected int mGLES_Minor_Version = 0; // The GL ES minor version of the surface

    /**
     * Scene caching stores all textures and relevant OpenGL-specific
     * data. This is used when the OpenGL context needs to be restored.
     * The context typically needs to be restored when the application
     * is re-activated or when a live wallpaper is rotated.
     */
    private boolean mSceneCachingEnabled; //This applies to all scenes
    protected boolean mSceneInitialized; //This applies to all scenes
    protected boolean mEnableDepthBuffer = true; // Do we use the depth buffer?
    private RenderTarget mCurrentRenderTarget;

    protected final List<RajawaliScene> mScenes; //List of all scenes this renderer is aware of.
    protected final List<RenderTarget> mRenderTargets; //List of all render targets this renderer is aware of.
    private final Queue<AFrameTask> mFrameTaskQueue;
    private final SparseArray<ModelRunnable> mLoaderThreads;
    private final SparseArray<IAsyncLoaderCallback> mLoaderCallbacks;

    /**
     * The scene currently being displayed.
     * <p/>
     * Guarded by {@link #mNextSceneLock}
     */
    private RajawaliScene mCurrentScene;

    private RajawaliScene mNextScene; //The scene which the renderer should switch to on the next frame.
    private final Object mNextSceneLock = new Object(); //Scene switching lock

    private long mRenderStartTime;

    private final boolean mHaveRegisteredForResources;

    public static int getMaxLights() {
        return sMaxLights;
    }

    public static void setMaxLights(int maxLights) {
        RajawaliRenderer.sMaxLights = maxLights;
    }

    /**
     * Indicates whether the OpenGL context is still alive or not.
     *
     * @return {@code boolean} True if the OpenGL context is still alive.
     */
    public static boolean hasGLContext() {
        EGL10 egl = (EGL10) EGLContext.getEGL();
        EGLContext eglContext = egl.eglGetCurrentContext();
        return eglContext != EGL10.EGL_NO_CONTEXT;
    }

    public abstract void onOffsetsChanged(float xOffset, float yOffset, float xOffsetStep,
                                          float yOffsetStep, int xPixelOffset, int yPixelOffset);

    /**
     * Scene construction should happen here, not in onSurfaceCreated()
     */
    protected abstract void initScene();

    public RajawaliRenderer(Context context) {
        this(context, false);
    }

    public RajawaliRenderer(Context context, boolean registerForResources) {
        RajLog.i("Rajawali | Anchor Steam | Dev Branch");
        RajLog.i("THIS IS A DEV BRANCH CONTAINING SIGNIFICANT CHANGES. PLEASE REFER TO CHANGELOG.md FOR MORE INFORMATION.");
        mHaveRegisteredForResources = registerForResources;
        mContext = context;
        RawShaderLoader.mContext = new WeakReference<>(context);
        mFrameRate = getRefreshRate();
        mScenes = Collections.synchronizedList(new CopyOnWriteArrayList<RajawaliScene>());
        mRenderTargets = Collections.synchronizedList(new CopyOnWriteArrayList<RenderTarget>());
        mFrameTaskQueue = new LinkedList<>();

        mSceneCachingEnabled = true;
        mSceneInitialized = false;

        mLoaderThreads = new SparseArray<>();
        mLoaderCallbacks = new SparseArray<>();

        final RajawaliScene defaultScene = getNewDefaultScene();
        mScenes.add(defaultScene);
        mCurrentScene = defaultScene;

        // Make sure we use the default viewport size initially
        clearOverrideViewportDimensions();

        // Make sure we have a texture manager
        mTextureManager = TextureManager.getInstance();
        mTextureManager.setContext(getContext());

        // Make sure we have a material manager
        mMaterialManager = MaterialManager.getInstance();
        mMaterialManager.setContext(getContext());

        // We are registering now
        if (registerForResources) {
            mTextureManager.registerRenderer(this);
            mMaterialManager.registerRenderer(this);
        }
    }

    public Context getContext() {
        return mContext;
    }

    public TextureManager getTextureManager() {
        return mTextureManager;
    }

    @Override
    public double getFrameRate() {
        return mFrameRate;
    }

    @Override
    public void setFrameRate(int frameRate) {
        setFrameRate((double) frameRate);
    }

    @Override
    public void setFrameRate(double frameRate) {
        mFrameRate = frameRate;
        if (stopRendering()) {
            // Restart timer with new frequency
            startRendering();
        }
    }

    @Override
    public void onPause() {
        stopRendering();
    }

    @Override
    public void onResume() {
        if (mSceneInitialized) {
            getCurrentScene().resetGLState();
            startRendering();
        }
    }

    public void startRendering() {
        RajLog.d(this, "startRendering()");
        if (!mSceneInitialized) {
            return;
        }
        mRenderStartTime = System.nanoTime();
        mLastRender = mRenderStartTime;
        if (mTimer != null) return;
        mTimer = Executors.newScheduledThreadPool(1);
        mTimer.scheduleAtFixedRate(new RequestRenderTask(), 0, (long) (1000 / mFrameRate), TimeUnit.MILLISECONDS);
    }

    /**
     * Stop rendering the scene.
     *
     * @return true if rendering was stopped, false if rendering was already
     * stopped (no action taken)
     */
    public boolean stopRendering() {
        if (mTimer != null) {
            mTimer.shutdownNow();
            mTimer = null;
            return true;
        }
        return false;
    }

    /**
     * Retrieve the {@link WallpaperService.Engine} instance this renderer is attached to.
     *
     * @return {@link WallpaperService.Engine} The instance.
     */
    public WallpaperService.Engine getEngine() {
        return mWallpaperEngine;
    }

    /**
     * Sets the {@link WallpaperService.Engine} instance this renderer is attached to.
     *
     * @param engine {@link WallpaperService.Engine} instance.
     */
    public void setEngine(WallpaperService.Engine engine) {
        mWallpaperEngine = engine;
    }

    /**
     * Fetches the Open GL ES major version of the EGL surface.
     *
     * @return int containing the major version number.
     */
    public int getGLMajorVersion() {
        return mGLES_Major_Version;
    }

    /**
     * Fetches the Open GL ES minor version of the EGL surface.
     *
     * @return int containing the minor version number.
     */
    public int getGLMinorVersion() {
        return mGLES_Minor_Version;
    }

    @Override
    public void setRenderSurface(IRajawaliSurface surface) {
        mSurface = surface;
    }

    @Override
    public void onRenderSurfaceCreated(EGLConfig config, GL10 gl, int width, int height) {
        RajLog.setGL10(gl);
        Capabilities.getInstance();

        String[] versionString = (gl.glGetString(GL10.GL_VERSION)).split(" ");
        RajLog.d("Open GL ES Version String: " + gl.glGetString(GL10.GL_VERSION));
        if (versionString.length >= 3) {
            String[] versionParts = versionString[2].split("\\.");
            if (versionParts.length >= 2) {
                mGLES_Major_Version = Integer.parseInt(versionParts[0]);
                versionParts[1] = versionParts[1].replaceAll("([^0-9].+)", "");
                mGLES_Minor_Version = Integer.parseInt(versionParts[1]);
            }
        }
        RajLog.d(String.format(Locale.US, "Derived GL ES Version: %d.%d", mGLES_Major_Version, mGLES_Minor_Version));

        supportsUIntBuffers = gl.glGetString(GL10.GL_EXTENSIONS).contains("GL_OES_element_index_uint");

        if (!mHaveRegisteredForResources) {
            mTextureManager.registerRenderer(this);
            mMaterialManager.registerRenderer(this);
        }
    }

    @Override
    public void onRenderSurfaceDestroyed(SurfaceTexture surface) {
        stopRendering();
        synchronized (mScenes) {
            if (mTextureManager != null) {
                mTextureManager.unregisterRenderer(this);
                mTextureManager.taskReset(this);
            }
            if (mMaterialManager != null) {
                mMaterialManager.taskReset(this);
                mMaterialManager.unregisterRenderer(this);
            }
            for (int i = 0, j = mScenes.size(); i < j; ++i)
                mScenes.get(i).destroyScene();
        }
    }

    @Override
    public void onRenderSurfaceSizeChanged(GL10 gl, int width, int height) {
        mDefaultViewportWidth = width;
        mDefaultViewportHeight = height;

        final int wViewport = mOverrideViewportWidth > -1 ? mOverrideViewportWidth : mDefaultViewportWidth;
        final int hViewport = mOverrideViewportHeight > -1 ? mOverrideViewportHeight : mDefaultViewportHeight;
        setViewPort(wViewport, hViewport);

        if (!mSceneInitialized) {
            getCurrentScene().resetGLState();
            initScene();
            getCurrentScene().initScene();
        }

        if (!mSceneCachingEnabled) {
            mTextureManager.reset();
            mMaterialManager.reset();
            clearScenes();
        } else if (mSceneCachingEnabled && mSceneInitialized) {
            for (int i = 0, j = mRenderTargets.size(); i < j; ++i) {
                if (mRenderTargets.get(i).getFullscreen()) {
                    mRenderTargets.get(i).setWidth(mDefaultViewportWidth);
                    mRenderTargets.get(i).setHeight(mDefaultViewportHeight);
                }
            }
            mTextureManager.taskReload();
            mMaterialManager.taskReload();
            reloadScenes();
            reloadRenderTargets();
        }
        mSceneInitialized = true;
        startRendering();
    }

    @Override
    public void onRenderFrame(GL10 gl) {
        performFrameTasks(); //Execute any pending frame tasks
        synchronized (mNextSceneLock) {
            //Check if we need to switch the scene, and if so, do it.
            if (mNextScene != null) {
                switchSceneDirect(mNextScene);
                mNextScene = null;
            }
        }

        final long currentTime = System.nanoTime();
        final long elapsedRenderTime = currentTime - mRenderStartTime;
        final double deltaTime = (currentTime - mLastRender) / 1e9;
        mLastRender = currentTime;

        onRender(elapsedRenderTime, deltaTime);

        ++mFrameCount;
        if (mFrameCount % 50 == 0) {
            long now = System.nanoTime();
            double elapsedS = (now - mStartTime) / 1.0e9;
            double msPerFrame = (1000 * elapsedS / mFrameCount);
            mLastMeasuredFPS = 1000 / msPerFrame;

            mFrameCount = 0;
            mStartTime = now;

            if (mFPSUpdateListener != null)
                mFPSUpdateListener.onFPSUpdate(mLastMeasuredFPS); //Update the FPS listener
        }
    }

    /**
     * Called by {@link #onRenderFrame(GL10)} to render the next frame. This is
     * called prior to the current scene's {@link RajawaliScene#render(long, double, RenderTarget)} method.
     *
     * @param ellapsedRealtime {@code long} The total ellapsed rendering time in milliseconds.
     * @param deltaTime        {@code double} The time passes since the last frame, in seconds.
     */
    protected void onRender(final long ellapsedRealtime, final double deltaTime) {
        render(ellapsedRealtime, deltaTime);
    }

    /**
     * Called by {@link #onRender(long, double)} to render the next frame.
     *
     * @param ellapsedRealtime {@code long} Render ellapsed time in milliseconds.
     * @param deltaTime        {@code double} Time passed since last frame, in seconds.
     */
    protected void render(final long ellapsedRealtime, final double deltaTime) {
        mCurrentScene.render(ellapsedRealtime, deltaTime, mCurrentRenderTarget);
    }

    public boolean getSceneInitialized() {
        return mSceneInitialized;
    }

    public void setSceneCachingEnabled(boolean enabled) {
        mSceneCachingEnabled = enabled;
    }

    public boolean getSceneCachingEnabled() {
        return mSceneCachingEnabled;
    }

    public Vector3 unProject(double x, double y, double z) {
        x = mDefaultViewportWidth - x;
        y = mDefaultViewportHeight - y;

        final double[] in = new double[4], out = new double[4];

        Matrix4 MVPMatrix = getCurrentCamera().getProjectionMatrix().multiply(getCurrentCamera().getViewMatrix());
        MVPMatrix.inverse();

        in[0] = (x / mDefaultViewportWidth) * 2 - 1;
        in[1] = (y / mDefaultViewportHeight) * 2 - 1;
        in[2] = 2 * z - 1;
        in[3] = 1;

        Matrix.multiplyMV(out, 0, MVPMatrix.getDoubleValues(), 0, in, 0);

        if (out[3] == 0)
            return null;

        out[3] = 1 / out[3];
        return new Vector3(out[0] * out[3], out[1] * out[3], out[2] * out[3]);
    }

    public double getRefreshRate() {
        return ((WindowManager) mContext
            .getSystemService(Context.WINDOW_SERVICE))
            .getDefaultDisplay()
            .getRefreshRate();
    }

    public void setFPSUpdateListener(OnFPSUpdateListener listener) {
        mFPSUpdateListener = listener;
    }

    /**
     * Sets the current render target. Please mind that this CAN ONLY BE called on the main
     * OpenGL render thread. A subsequent call to {@link RajawaliRenderer#render(long, double)} will render
     * the current scene into this render target.
     * Setting the render target to null will switch back to normal rendering.
     *
     * @param renderTarget
     */
    public void setRenderTarget(RenderTarget renderTarget) {
        mCurrentRenderTarget = renderTarget;
    }

    public RenderTarget getRenderTarget() {
        return mCurrentRenderTarget;
    }

    public void setUsesCoverageAa(boolean usesCoverageAa) {
        mCurrentScene.setUsesCoverageAa(usesCoverageAa);
    }

    public void setUsesCoverageAaAll(boolean usesCoverageAa) {
        synchronized (mScenes) {
            for (int i = 0, j = mScenes.size(); i < j; ++i) {
                mScenes.get(i).setUsesCoverageAa(usesCoverageAa);
            }
        }
    }

    /**
     * Sets the GL Viewport used. User code is free to override this method, so long as the viewport
     * is set somewhere (and the projection matrix updated).
     *
     * @param width {@code int} The viewport width in pixels.
     * @param height {@code int} The viewport height in pixels.
     */
    public void setViewPort(int width, int height) {
        RajLog.d(this, "Setting viewport dimensions <" + width + ", " + height + ">");
        mCurrentViewportWidth = width;
        mCurrentViewportHeight = height;
        mCurrentScene.updateProjectionMatrix(width, height);
        GLES20.glViewport(0, 0, width, height);
    }

    public int getDefaultViewportWidth() {
        return mDefaultViewportWidth;
    }

    public int getDefaultViewportHeight() {
        return mDefaultViewportHeight;
    }

    public void clearOverrideViewportDimensions() {
        mOverrideViewportWidth = -1;
        mOverrideViewportHeight = -1;
        setViewPort(mDefaultViewportWidth, mDefaultViewportHeight);
    }

    public void setOverrideViewportDimensions(int width, int height) {
        mOverrideViewportWidth = width;
        mOverrideViewportHeight = height;
    }

    public int getOverrideViewportWidth() {
        return mOverrideViewportWidth;
    }

    public int getOverrideViewportHeight() {
        return mOverrideViewportHeight;
    }

    public int getViewportWidth() {
        return mCurrentViewportWidth;
    }

    public int getViewportHeight() {
        return mCurrentViewportHeight;
    }

    /**
     * Add an {@link ALoader} instance to queue parsing for the given resource ID. Use
     * {@link IAsyncLoaderCallback#onModelLoadComplete(ALoader)},
     * {@link IAsyncLoaderCallback#onModelLoadFailed(ALoader)}, and
     *
     * @param loader
     * @param tag
     *
     * @return
     */
    public ALoader loadModel(ALoader loader, IAsyncLoaderCallback callback, int tag) {
        loader.setTag(tag);

        try {
            final int id = mLoaderThreads.size();
            final ModelRunnable runnable = new ModelRunnable(loader, id);

            mLoaderThreads.put(id, runnable);
            mLoaderCallbacks.put(id, callback);
            mLoaderExecutor.execute(runnable);
        } catch (Exception e) {
            callback.onModelLoadFailed(loader);
        }

        return loader;
    }

    /**
     * Create and add an {@link ALoader} instance using reflection to queue parsing of the given resource ID. Use
     * {@link IAsyncLoaderCallback#onModelLoadComplete(ALoader)}, {@link IAsyncLoaderCallback#onModelLoadFailed(ALoader)}
     * to monitor the status of loading. Returns null if the loader fails to instantiate,
     * {@link IAsyncLoaderCallback#onModelLoadFailed(ALoader)} will still be called. A tag will be set
     * automatically for the model equal to the resource ID passed.
     *
     * @param loaderClass
     * @param resID
     *
     * @return
     */
    public ALoader loadModel(Class<? extends ALoader> loaderClass, IAsyncLoaderCallback callback, int resID) {
        return loadModel(loaderClass, callback, resID, resID);
    }

    /**
     * Create and add an {@link ALoader} instance using reflection to queue parsing of the given resource ID. Use
     * {@link IAsyncLoaderCallback#onModelLoadComplete(ALoader)}, {@link IAsyncLoaderCallback#onModelLoadFailed(ALoader)}
     * to monitor the status of loading. Returns null if the loader fails to instantiate,
     * {@link IAsyncLoaderCallback#onModelLoadFailed(ALoader)} will still be called. Use the tag identified to
     * determine which model completed loading when multiple models are loaded.
     *
     * @param loaderClass
     * @param resID
     * @param tag
     *
     * @return
     */
    public ALoader loadModel(Class<? extends ALoader> loaderClass, IAsyncLoaderCallback callback, int resID, int tag) {
        try {
            final Constructor<? extends ALoader> constructor = loaderClass.getConstructor(Resources.class,
                TextureManager.class, int.class);
            final ALoader loader = constructor.newInstance(getContext().getResources(),
                getTextureManager(), resID);

            return loadModel(loader, callback, tag);
        } catch (Exception e) {
            callback.onModelLoadFailed(null);
            return null;
        }
    }

    /**
     * Retrieve the current {@link Camera} in use. This is the camera being
     * used by the current scene.
     *
     * @return {@link Camera} currently in use.
     */
    public Camera getCurrentCamera() {
        return mCurrentScene.getCamera();
    }

    /**
     * Switches the {@link RajawaliScene} currently being displayed.
     *
<<<<<<< HEAD
     * @param ellapsedRealtime {@code long} Render ellapsed time in milliseconds.
     * @param deltaTime {@code double} Time passed since last frame in seconds.
	 */
	protected void render(final long ellapsedRealtime, final double deltaTime) {
		mCurrentScene.render(ellapsedRealtime, deltaTime, mCurrentRenderTarget);
	}

	public void onOffsetsChanged(float xOffset, float yOffset, float xOffsetStep, float yOffsetStep, int xPixelOffset, int yPixelOffset) {
	}

	public void onTouchEvent(MotionEvent event) {

    }

	public void onSurfaceChanged(GL10 gl, int width, int height) {
		RajLog.d(this, "onSurfaceChanged()");
        mViewportWidth = width;
		mViewportHeight = height;
		
		if (!mSceneInitialized) {
			getCurrentScene().resetGLState();
			initScene();
			getCurrentScene().initScene();
		}

		if (!mSceneCachingEnabled) {
			mTextureManager.reset();
			mMaterialManager.reset();
			clearScenes();
		} else if(mSceneCachingEnabled && mSceneInitialized) {
			for(int i=0, j = mRenderTargets.size(); i < j; ++i) {
				if(mRenderTargets.get(i).getFullscreen()) {
					mRenderTargets.get(i).setWidth(mViewportWidth);
					mRenderTargets.get(i).setHeight(mViewportHeight);
				}
			}
			mTextureManager.taskReload();
			mMaterialManager.taskReload();
			reloadScenes();
			reloadRenderTargets();
		}
		mSceneInitialized = true;
		startRendering();
		
		setViewPort(mViewportWidth, mViewportHeight);
	}
	
	public void setViewPort(int width, int height) {
		mCurrentViewportWidth = width;
		mCurrentViewportHeight = height;

		mCurrentScene.updateProjectionMatrix(width, height);
		GLES20.glViewport(0, 0, width, height);
	}

	/* Called when the OpenGL context is created or re-created. Don't set up your scene here,
	 * use initScene() for that.
	 * 
	 * @see rajawali.renderer.RajawaliRenderer#initScene
	 * @see android.opengl.GLSurfaceView.Renderer#onSurfaceCreated(javax.microedition.khronos.opengles.GL10, javax.microedition.khronos.egl.EGLConfig)
	 * 
	 */
	public void onSurfaceCreated(GL10 gl, EGLConfig config) {
        RajLog.setGL10(gl);
        Capabilities.getInstance();
		
		String[] versionString = (gl.glGetString(GL10.GL_VERSION)).split(" ");
		RajLog.d("Open GL ES Version String: " + gl.glGetString(GL10.GL_VERSION));
		if (versionString.length >= 3) {
			String[] versionParts = versionString[2].split("\\.");
			if (versionParts.length >= 2) {
				mGLES_Major_Version = Integer.parseInt(versionParts[0]);
                versionParts[1] = versionParts[1].replaceAll("([^0-9].+)", "");
				mGLES_Minor_Version = Integer.parseInt(versionParts[1]);
			}
		}
        RajLog.d(String.format(Locale.US, "Derived GL ES Version: %d.%d", mGLES_Major_Version, mGLES_Minor_Version));
		
		supportsUIntBuffers = gl.glGetString(GL10.GL_EXTENSIONS).contains("GL_OES_element_index_uint");
=======
     * @param scene {@link RajawaliScene} object to display.
     */
    public void switchScene(RajawaliScene scene) {
        synchronized (mNextSceneLock) {
            mNextScene = scene;
        }
    }
>>>>>>> bf1536cc

    /**
     * Switches the {@link RajawaliScene} currently being displayed. It resets the
     * OpenGL state and sets the projection matrix for the new scene.
     * <p/>
     * This method should only be called from the main OpenGL render thread
     * ({@link RajawaliRenderer#onRender(long, double)}). Calling this outside of the main thread
     * may case unexpected behaviour.
     *
     * @param nextScene {@link RajawaliScene} The scene to switch to.
     */
    public void switchSceneDirect(RajawaliScene nextScene) {
        mCurrentScene = nextScene;
        mCurrentScene.resetGLState(); //Ensure that the GL state is what this scene expects
        mCurrentScene.getCamera().setProjectionMatrix(mOverrideViewportWidth, mOverrideViewportHeight);
    }

    /**
     * Switches the {@link RajawaliScene} currently being displayed.
     *
     * @param scene Index of the {@link RajawaliScene} to use.
     */
    public void switchScene(int scene) {
        switchScene(mScenes.get(scene));
    }

    /**
     * Fetches the {@link RajawaliScene} currently being being displayed.
     * Note that the scene is not thread safe so this should be used
     * with extreme caution.
     *
     * @return {@link RajawaliScene} object currently used for the scene.
     * @see {@link RajawaliRenderer#mCurrentScene}
     */
    public RajawaliScene getCurrentScene() {
        return mCurrentScene;
    }

    /**
     * Fetches the specified scene.
     *
     * @param scene Index of the {@link RajawaliScene} to fetch.
     *
     * @return {@link RajawaliScene} which was retrieved.
     */
    public RajawaliScene getScene(int scene) {
        return mScenes.get(scene);
    }

    /**
     * Replaces a {@link RajawaliScene} in the renderer at the specified location
     * in the list. This does not validate the index, so if it is not
     * contained in the list already, an exception will be thrown.
     * <p/>
     * If the {@link RajawaliScene} being replaced is
     * the one in current use, the replacement will be selected on the next
     * frame.
     *
     * @param scene    {@link RajawaliScene} object to add.
     * @param location Integer index of the {@link RajawaliScene} to replace.
     *
     * @return {@code boolean} True if the replace task was successfully queued.
     */
    public boolean replaceScene(final RajawaliScene scene, final int location) {
        final AFrameTask task = new AFrameTask() {
            @Override
            protected void doTask() {
                mScenes.set(location, scene);
            }
        };
        return internalOfferTask(task);
    }

    /**
     * Replaces the specified {@link RajawaliScene} in the renderer with the
     * new one. If the {@link RajawaliScene} being replaced is
     * the one in current use, the replacement will be selected on the next
     * frame.
     *
     * @param oldScene {@link RajawaliScene} object to be replaced.
     * @param newScene {@link RajawaliScene} which will replace the old.
     *
     * @return {@code boolean} True if the replace task was successfully queued.
     */
    public boolean replaceScene(final RajawaliScene oldScene, final RajawaliScene newScene) {
        final AFrameTask task = new AFrameTask() {
            @Override
            protected void doTask() {
                mScenes.set(mScenes.indexOf(oldScene), newScene);
            }
        };
        return internalOfferTask(task);
    }

    /**
     * Adds a {@link RajawaliScene} to the renderer.
     *
     * @param scene {@link RajawaliScene} object to add.
     *
     * @return {@code boolean} True if this addition was successfully queued.
     */
    public boolean addScene(final RajawaliScene scene) {
        final AFrameTask task = new AFrameTask() {
            @Override
            protected void doTask() {
                mScenes.add(scene);
            }
        };
        return internalOfferTask(task);
    }

    /**
     * Adds a {@link Collection} of scenes to the renderer.
     *
     * @param scenes {@link Collection} of scenes to be added.
     *
     * @return {@code boolean} True if the addition was successfully queued.
     */
    public boolean addScenes(final Collection<RajawaliScene> scenes) {
        final AFrameTask task = new AFrameTask() {
            @Override
            protected void doTask() {
                mScenes.addAll(scenes);
            }
        };
        return internalOfferTask(task);
    }

    /**
     * Removes a {@link RajawaliScene} from the renderer. If the {@link RajawaliScene}
     * being removed is the one in current use, the 0 index {@link RajawaliScene}
     * will be selected on the next frame.
     *
     * @param scene {@link RajawaliScene} object to be removed.
     *
     * @return {@code boolean} True if the removal was successfully queued.
     */
    public boolean removeScene(final RajawaliScene scene) {
        final AFrameTask task = new AFrameTask() {
            @Override
            protected void doTask() {
                mScenes.remove(scene);
            }
        };
        return internalOfferTask(task);
    }

    /**
     * Clears all scenes from the renderer. This should be used with
     * extreme care as it will also clear the current scene. If this
     * is done while still rendering, bad things will happen.
     */
    protected void clearScenes() {
        final AFrameTask task = new AFrameTask() {
            @Override
            protected void doTask() {
                mScenes.clear();
            }
        };
        internalOfferTask(task);
    }

    /**
     * Adds a {@link RajawaliScene}, switching to it immediately
     *
     * @param scene The {@link RajawaliScene} to add.
     *
     * @return {@code boolean} True if the addition task was successfully queued.
     */
    public boolean addAndSwitchScene(RajawaliScene scene) {
        boolean success = addScene(scene);
        switchScene(scene);
        return success;
    }

    /**
     * Replaces a {@link RajawaliScene} at the specified index, switching to the
     * replacement immediately on the next frame. This does not validate the index.
     *
     * @param scene    The {@link RajawaliScene} to add.
     * @param location The index of the scene to replace.
     *
     * @return {@code boolean} True if the replace task was successfully queued.
     */
    public boolean replaceAndSwitchScene(RajawaliScene scene, int location) {
        boolean success = replaceScene(scene, location);
        switchScene(scene);
        return success;
    }

    /**
     * Replaces the specified {@link RajawaliScene} in the renderer with the
     * new one, switching to it immediately on the next frame. If the scene to
     * replace does not exist, nothing will happen.
     *
     * @param oldScene {@link RajawaliScene} object to be replaced.
     * @param newScene {@link RajawaliScene} which will replace the old.
     *
     * @return {@code boolean} True if the replace task was successfully queued.
     */
    public boolean replaceAndSwitchScene(RajawaliScene oldScene, RajawaliScene newScene) {
        boolean success = replaceScene(oldScene, newScene);
        switchScene(newScene);
        return success;
    }

    /**
     * Add a render target in a thread safe manner.
     *
     * @param renderTarget
     *
     * @return {@code boolean} True if the add task was successfully queued.
     */
    public boolean addRenderTarget(final RenderTarget renderTarget) {
        final AFrameTask task = new AFrameTask() {
            @Override
            protected void doTask() {
                mRenderTargets.add(renderTarget);
            }
        };
        return internalOfferTask(task);
    }

    /**
     * Remove a render target in a thread safe manner.
     *
     * @param renderTarget
     *
     * @return {@code boolean} True if the remove task was successfully queued.
     */
    public boolean removeRenderTarget(final RenderTarget renderTarget) {
        final AFrameTask task = new AFrameTask() {
            @Override
            protected void doTask() {
                mRenderTargets.remove(renderTarget);
            }
        };
        return internalOfferTask(task);
    }

    public boolean addTexture(final ATexture texture) {
        final AFrameTask task = new AFrameTask() {
            @Override
            protected void doTask() {
                mTextureManager.taskAdd(texture);
            }
        };
        return internalOfferTask(task);
    }

    public boolean removeTexture(final ATexture texture) {
        final AFrameTask task = new AFrameTask() {
            @Override
            protected void doTask() {
                mTextureManager.taskRemove(texture);
            }
        };
        return internalOfferTask(task);
    }

    public boolean replaceTexture(final ATexture texture) {
        final AFrameTask task = new AFrameTask() {
            @Override
            protected void doTask() {
                mTextureManager.taskReplace(texture);
            }
        };
        return internalOfferTask(task);
    }

    public boolean reloadTextures() {
        final AFrameTask task = new AFrameTask() {
            @Override
            protected void doTask() {
                mTextureManager.taskReload();
            }
        };
        return internalOfferTask(task);
    }

    public boolean resetTextures() {
        final AFrameTask task = new AFrameTask() {
            @Override
            protected void doTask() {
                mTextureManager.taskReset();
            }
        };
        return internalOfferTask(task);
    }

    public boolean addMaterial(final Material material) {
        final AFrameTask task = new AFrameTask() {
            @Override
            protected void doTask() {
                mMaterialManager.taskAdd(material);
            }
        };
        return internalOfferTask(task);
    }

    public boolean removeMaterial(final Material material) {
        final AFrameTask task = new AFrameTask() {
            @Override
            protected void doTask() {
                mMaterialManager.taskRemove(material);
            }
        };
        return internalOfferTask(task);
    }

    public boolean reloadMaterials() {
        final AFrameTask task = new AFrameTask() {
            @Override
            protected void doTask() {
                mMaterialManager.taskReload();
            }
        };
        return internalOfferTask(task);
    }

    public boolean resetMaterials() {
        final AFrameTask task = new AFrameTask() {
            @Override
            protected void doTask() {
                mMaterialManager.taskReset();
            }
        };
        return internalOfferTask(task);
    }

    public boolean initializeColorPicker(final ObjectColorPicker picker) {
        final AFrameTask task = new AFrameTask() {
            @Override
            protected void doTask() {
                picker.initialize();
            }
        };
        return internalOfferTask(task);
    }

    /**
     * Called to reload the scenes.
     */
    protected void reloadScenes() {
        synchronized (mScenes) {
            for (int i = 0, j = mScenes.size(); i < j; ++i) {
                mScenes.get(i).reload();
            }
        }
    }

    protected void reloadRenderTargets() {
        synchronized (mRenderTargets) {
            for (int i = 0, j = mRenderTargets.size(); i < j; ++i) {
                mRenderTargets.get(i).reload();
            }
        }
    }

    /**
     * Return a new instance of the default initial scene for the {@link RajawaliRenderer} instance. This method is only
     * intended to be called one time by the renderer itself and should not be used elsewhere.
     *
     * @return {@link RajawaliScene} The default scene.
     */
    protected RajawaliScene getNewDefaultScene() {
        return new RajawaliScene(this);
    }

    protected boolean internalOfferTask(AFrameTask task) {
        synchronized (mFrameTaskQueue) {
            return mFrameTaskQueue.offer(task);
        }
    }

    protected void performFrameTasks() {
        synchronized (mFrameTaskQueue) {
            //Fetch the first task
            AFrameTask task = mFrameTaskQueue.poll();
            while (task != null) {
                task.run();
                //Retrieve the next task
                task = mFrameTaskQueue.poll();
            }
        }
    }

    private class RequestRenderTask implements Runnable {
        public void run() {
            if (mSurface != null) {
                mSurface.requestRenderUpdate();
            }
        }
    }

    @SuppressLint("HandlerLeak")
    private final Handler mLoaderHandler = new Handler(Looper.getMainLooper()) {

        @Override
        public void handleMessage(Message msg) {

            final int id = msg.arg2;
            final ALoader loader = mLoaderThreads.get(id).mLoader;
            final IAsyncLoaderCallback callback = mLoaderCallbacks.get(id);

            mLoaderThreads.remove(id);
            mLoaderCallbacks.remove(id);

            switch (msg.arg1) {
                case 0:
                    // Failure
                    callback.onModelLoadFailed(loader);
                    break;
                case 1:
                    // Success
                    callback.onModelLoadComplete(loader);
                    break;
            }
        }

    };

    /**
     * Lightweight Async implementation for executing model parsing.
     *
     * @author Ian Thomas (toxicbakery@gmail.com)
     */
    private final class ModelRunnable implements Runnable {

        final int id;
        final ALoader mLoader;

        public ModelRunnable(ALoader loader, int id) {
            this.id = id;
            mLoader = loader;
        }

        public void run() {

            final Message msg = Message.obtain();
            msg.arg2 = id;

            try {
                mLoader.parse();
                msg.arg1 = 1;
            } catch (Exception e) {
                e.printStackTrace();
                msg.arg1 = 0;
            }

            mLoaderHandler.sendMessage(msg);
        }
    }
}<|MERGE_RESOLUTION|>--- conflicted
+++ resolved
@@ -24,7 +24,7 @@
 import android.util.SparseArray;
 import android.view.WindowManager;
 
-import org.rajawali3d.Camera;
+import org.rajawali3d.cameras.Camera;
 import org.rajawali3d.materials.Material;
 import org.rajawali3d.materials.textures.ATexture;
 import org.rajawali3d.math.Matrix4;
@@ -62,33 +62,10 @@
 import javax.microedition.khronos.egl.EGLContext;
 import javax.microedition.khronos.opengles.GL10;
 
-<<<<<<< HEAD
-import org.rajawali3d.cameras.Camera;
-import org.rajawali3d.Capabilities;
-import org.rajawali3d.loader.ALoader;
-import org.rajawali3d.loader.async.IAsyncLoaderCallback;
-import org.rajawali3d.materials.Material;
-import org.rajawali3d.materials.MaterialManager;
-import org.rajawali3d.materials.textures.ATexture;
-import org.rajawali3d.materials.textures.TextureManager;
-import org.rajawali3d.math.Matrix;
-import org.rajawali3d.math.vector.Vector3;
-import org.rajawali3d.scene.RajawaliScene;
-import org.rajawali3d.util.GLU;
-import org.rajawali3d.util.ObjectColorPicker;
-import org.rajawali3d.util.OnFPSUpdateListener;
-import org.rajawali3d.util.RajLog;
-import org.rajawali3d.util.RawShaderLoader;
-import org.rajawali3d.visitors.INode;
-import org.rajawali3d.visitors.INodeVisitor;
-
-public class RajawaliRenderer implements GLSurfaceView.Renderer, INode {
-=======
 public abstract class RajawaliRenderer implements IRajawaliSurfaceRenderer {
->>>>>>> bf1536cc
     protected static final int AVAILABLE_CORES = Runtime.getRuntime().availableProcessors();
     protected final Executor mLoaderExecutor = Executors.newFixedThreadPool(AVAILABLE_CORES == 1 ? 1
-        : AVAILABLE_CORES - 1);
+            : AVAILABLE_CORES - 1);
 
     protected static boolean mFogEnabled; // Is camera fog enabled?
     protected static int sMaxLights = 1; // How many lights max?
@@ -495,9 +472,9 @@
 
     public double getRefreshRate() {
         return ((WindowManager) mContext
-            .getSystemService(Context.WINDOW_SERVICE))
-            .getDefaultDisplay()
-            .getRefreshRate();
+                .getSystemService(Context.WINDOW_SERVICE))
+                .getDefaultDisplay()
+                .getRefreshRate();
     }
 
     public void setFPSUpdateListener(OnFPSUpdateListener listener) {
@@ -641,9 +618,9 @@
     public ALoader loadModel(Class<? extends ALoader> loaderClass, IAsyncLoaderCallback callback, int resID, int tag) {
         try {
             final Constructor<? extends ALoader> constructor = loaderClass.getConstructor(Resources.class,
-                TextureManager.class, int.class);
+                    TextureManager.class, int.class);
             final ALoader loader = constructor.newInstance(getContext().getResources(),
-                getTextureManager(), resID);
+                    getTextureManager(), resID);
 
             return loadModel(loader, callback, tag);
         } catch (Exception e) {
@@ -665,87 +642,6 @@
     /**
      * Switches the {@link RajawaliScene} currently being displayed.
      *
-<<<<<<< HEAD
-     * @param ellapsedRealtime {@code long} Render ellapsed time in milliseconds.
-     * @param deltaTime {@code double} Time passed since last frame in seconds.
-	 */
-	protected void render(final long ellapsedRealtime, final double deltaTime) {
-		mCurrentScene.render(ellapsedRealtime, deltaTime, mCurrentRenderTarget);
-	}
-
-	public void onOffsetsChanged(float xOffset, float yOffset, float xOffsetStep, float yOffsetStep, int xPixelOffset, int yPixelOffset) {
-	}
-
-	public void onTouchEvent(MotionEvent event) {
-
-    }
-
-	public void onSurfaceChanged(GL10 gl, int width, int height) {
-		RajLog.d(this, "onSurfaceChanged()");
-        mViewportWidth = width;
-		mViewportHeight = height;
-		
-		if (!mSceneInitialized) {
-			getCurrentScene().resetGLState();
-			initScene();
-			getCurrentScene().initScene();
-		}
-
-		if (!mSceneCachingEnabled) {
-			mTextureManager.reset();
-			mMaterialManager.reset();
-			clearScenes();
-		} else if(mSceneCachingEnabled && mSceneInitialized) {
-			for(int i=0, j = mRenderTargets.size(); i < j; ++i) {
-				if(mRenderTargets.get(i).getFullscreen()) {
-					mRenderTargets.get(i).setWidth(mViewportWidth);
-					mRenderTargets.get(i).setHeight(mViewportHeight);
-				}
-			}
-			mTextureManager.taskReload();
-			mMaterialManager.taskReload();
-			reloadScenes();
-			reloadRenderTargets();
-		}
-		mSceneInitialized = true;
-		startRendering();
-		
-		setViewPort(mViewportWidth, mViewportHeight);
-	}
-	
-	public void setViewPort(int width, int height) {
-		mCurrentViewportWidth = width;
-		mCurrentViewportHeight = height;
-
-		mCurrentScene.updateProjectionMatrix(width, height);
-		GLES20.glViewport(0, 0, width, height);
-	}
-
-	/* Called when the OpenGL context is created or re-created. Don't set up your scene here,
-	 * use initScene() for that.
-	 * 
-	 * @see rajawali.renderer.RajawaliRenderer#initScene
-	 * @see android.opengl.GLSurfaceView.Renderer#onSurfaceCreated(javax.microedition.khronos.opengles.GL10, javax.microedition.khronos.egl.EGLConfig)
-	 * 
-	 */
-	public void onSurfaceCreated(GL10 gl, EGLConfig config) {
-        RajLog.setGL10(gl);
-        Capabilities.getInstance();
-		
-		String[] versionString = (gl.glGetString(GL10.GL_VERSION)).split(" ");
-		RajLog.d("Open GL ES Version String: " + gl.glGetString(GL10.GL_VERSION));
-		if (versionString.length >= 3) {
-			String[] versionParts = versionString[2].split("\\.");
-			if (versionParts.length >= 2) {
-				mGLES_Major_Version = Integer.parseInt(versionParts[0]);
-                versionParts[1] = versionParts[1].replaceAll("([^0-9].+)", "");
-				mGLES_Minor_Version = Integer.parseInt(versionParts[1]);
-			}
-		}
-        RajLog.d(String.format(Locale.US, "Derived GL ES Version: %d.%d", mGLES_Major_Version, mGLES_Minor_Version));
-		
-		supportsUIntBuffers = gl.glGetString(GL10.GL_EXTENSIONS).contains("GL_OES_element_index_uint");
-=======
      * @param scene {@link RajawaliScene} object to display.
      */
     public void switchScene(RajawaliScene scene) {
@@ -753,7 +649,6 @@
             mNextScene = scene;
         }
     }
->>>>>>> bf1536cc
 
     /**
      * Switches the {@link RajawaliScene} currently being displayed. It resets the
